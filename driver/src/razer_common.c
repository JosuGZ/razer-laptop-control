--- conflicted
+++ resolved
@@ -269,16 +269,12 @@
 		kfree(dev);
 		return -ENODEV;
 	}
-<<<<<<< HEAD
 	dev_info(&intf->dev, "Found supported device: %s\n",
 		 getDeviceDescription(dev->product_id));
 	device_create_file(&hdev->dev, &dev_attr_fan_rpm);
 	device_create_file(&hdev->dev, &dev_attr_power_mode);
 	device_create_file(&hdev->dev, &dev_attr_key_colour_map);
 	hid_set_drvdata(hdev, dev);
-=======
-
->>>>>>> e43e614c
 	if (hid_parse(hdev)) {
 		hid_err(hdev, "Failed to parse device!\n");
 		kfree(dev);
@@ -289,11 +285,6 @@
 		kfree(dev);
 		return -ENODEV;
 	}
-
-	hid_set_drvdata(hdev, dev);
-	device_create_file(&hdev->dev, &dev_attr_fan_rpm);
-	device_create_file(&hdev->dev, &dev_attr_power_mode);
-
 	dev_info(&intf->dev, "Found supported device: %s\n",
 		 getDeviceDescription(dev->product_id));
 
